# Changelog

TypeORM follows a semantic versioning and until `1.0.0` breaking changes may appear in `0.x.x` versions,
however since API is already quite stable we don't expect too much breaking changes.
If we missed a note on some change or you have a questions on migrating from old version, 
feel free to ask us and community.

<<<<<<< HEAD
## 0.2.0 (next: `npm i typeorm@next`)

* completely refactored, improved and optimized persistence process and performance.
* removed cascade remove functionality, refactored how cascades are working.
* removed `cascadeRemove` option from relation options.
* replaced `cascadeAll` with `cascade: true` syntax from relation options.
* replaced `cascadeInsert` with `cascade: ["insert"]` syntax from relation options.
* replaced `cascadeUpdate` with `cascade: ["update"]` syntax from relation options.
* now when one-to-one or many-to-one relation is loaded and its not set (set to null) ORM returns you entity with relation set to `null` instead of `undefined property` as before.
* now relation id can be set directly to relation, e.g. `Post { @ManyToOne(type => Tag) tag: Tag|number }` with `post.tag = 1` usage.
* now you can disable persistence on any relation by setting `@OneToMany(type => Post, post => tag, { persistence: false })`. This can dramatically improve entity save performance.
* `loadAllRelationIds` method of `QueryBuilder` now accepts list of relation paths that needs to be loaded, also `disableMixedMap` option is now by default set to false, but you can enable it via new method parameter `options`
* now `returning` and `output` statements of `InsertQueryBuilder` support array of columns as argument
* now when many-to-many and one-to-many relation set to `null` all items from that relation are removed, just like it would be set to empty array
* fixed issues with relation update from one-to-one non-owner side
* now version column is updated on the database level, not by ORM anymore
* now created date and update date columns is set on the database level, not by ORM anymore (e.g. using `CURRENT_TIMESTAMP` as a default value)
* now `InsertQueryBuilder`, `UpdateQueryBuilder` and `DeleteQueryBuilder` automatically update entities after execution.
This only happens if real entity objects are passed.
Some databases (like mysql and sqlite) requires a separate query to perform this operation.
If you want to disable this behavior use `queryBuilder.updateEntity(false)` method.
This feature is convenient for users who have uuid, create/update date, version columns or columns with DEFAULT value set.
* now `InsertQueryBuilder`, `UpdateQueryBuilder` and `DeleteQueryBuilder` call subscribers and listeners.
You can disable this behavior by setting `queryBuilder.callListeners(false)` method.
* `Repository` and `EntityManager` method `.findOneById` is deprecated and will be removed in next 0.3.0 version.
Use `findOne(id)` method instead now.
* `InsertQueryBuilder` now returns `InsertResult` which contains extended information and metadata about runned query
* `UpdateQueryBuilder` now returns `UpdateResult` which contains extended information and metadata about runned query
* `DeleteQueryBuilder` now returns `DeleteResult` which contains extended information and metadata about runned query
* now insert / update / delete queries built with QueryBuilder can be wrapped into a transaction using `useTransaction(true)` method of the QueryBuilder.
* `insert`, `update` and `delete` methods of `QueryRunner` now use `InsertQueryRunner`, `UpdateQueryRunner` and `DeleteQueryRunner` inside
* removed deprecated `removeById`, `removeByIds` methods
* removed `deleteById` method - use `delete(id)` method instead now
* removed `updateById` method - use `update(id)` method instead now
* changed `snakeCase` utility - check table names after upgrading
* added ability to disable transaction in `save` and `remove` operations
* added ability to disable listeners and subscribers in `save` and `remove` operations
* added ability to save and remove objects in chunks
* added ability to disable entity reloading after insertion and updation
* class table inheritance functionality has been completely dropped
* single table inheritance functionality has been fixed
* `@SingleEntityChild` has been renamed to `@ChildEntity`
* `@DiscriminatorValue` has been removed, instead parameter in `@ChildEntity` must be used, e.g. `@ChildEntity("value")`
* `@DiscriminatorColumn` decorator has been removed, use `@TableInheritance` options instead now
* `skipSync` in entity options has been renamed to `synchronize`. Now if it set to false schema synchronization for the entity will be disabled.
By default its true.
* now array initializations for relations are forbidden and ORM throws an error if there are entities with initialized relation arrays.
* `@ClosureEntity` decorator has been removed. Instead `@Entity` + `@Tree("closure-table")` must be used
* added support for nested set and materialized path tree hierarchy patterns
* breaking change on how array parameters work in queries - now instead of (:param) new syntax must be used (:...param).
This fixed various issues on how real arrays must work
* changed the way how entity schemas are created (now more type-safe), now interface EntitySchema is a class
* added `@Unique` decorator. Accepts custom unique constraint name and columns to be unique. Used only on as 
composite unique constraint, on table level. E.g. `@Unique("uq_id_name", ["id", "name"])`
* added `@Check` decorator. Accepts custom check constraint name and expression. Used only on as 
composite check constraint, on table level. E.g. `@Check("chk_name", "name <> 'asd'")`
* fixed `Oracle` issues, now it will be fully maintained as other drivers 
* implemented migrations functionality in all drivers
* CLI commands changed from `migrations:create`, `migrations:generate`, `migrations:revert` and `migrations:run` to `migration:create`, `migration:generate`, `migration:revert` and `migration:run`
=======
## 0.1.18

* fixed timestamp issues

## 0.1.17

* fixed issue with entity order by applied to update query builder
>>>>>>> d2701f19

## 0.1.16

* security and bug fixes

## 0.1.15

* security and bug fixes

## 0.1.14

* optimized hydration performance ([#1672](https://github.com/typeorm/typeorm/pull/1672))

## 0.1.13

* added simple-json column type ([#1448](https://github.com/typeorm/typeorm/pull/1488))
* fixed transform behaviour for timestamp columns ([#1140](https://github.com/typeorm/typeorm/issues/1140))
* fixed issue with multi-level relations loading ([#1504](https://github.com/typeorm/typeorm/issues/1504))

## 0.1.12

* EntitySubscriber now fires events on subclass entity ([#1369](https://github.com/typeorm/typeorm/issues/1369))
* fixed error with entity schema validator being async  ([#1448](https://github.com/typeorm/typeorm/issues/1448))

## 0.1.11

* postgres extensions now gracefully handled when user does not have rights to use them ([#1407](https://github.com/typeorm/typeorm/issues/1407))

## 0.1.10

* `sqljs` driver now enforces FK integrity by default (same behavior as `sqlite`)
* fixed issue that broke browser support in 0.1.8 because of the debug package ([#1344](https://github.com/typeorm/typeorm/pull/1344))

## 0.1.9

* fixed bug with sqlite and mysql schema synchronization when uuid column is used ([#1332](https://github.com/typeorm/typeorm/issues/1332))

## 0.1.8

* New DebugLogger ([#1302](https://github.com/typeorm/typeorm/pull/1302))
* fixed issue with primary relations being nullable by default - now they are not nullable always
* fixed issue with multiple databases support when tables with same name are used across multiple databases 

## 0.1.7

* fixed bug with migrations execution in mssql ([#1254](https://github.com/typeorm/typeorm/issues/1254))
* added support for more complex ordering in paginated results ([#1259](https://github.com/typeorm/typeorm/issues/1259))
* MSSQL users are required to add "order by" for skip/offset operations since mssql does not support OFFSET/LIMIT statement without order by applied 
* fixed issue when relation query builder methods execute operations with empty arrays ([#1241](https://github.com/typeorm/typeorm/issues/1241))
* Webpack can now be used for node projects and not only for browser projects. To use TypeORM in Ionic with minimal changes checkout the [ionic-example](https://github.com/typeorm/ionic-example#typeorm--017) for the needed changes. To use webpack for non-Ionic browser webpack projects, the needed configuration can be found in the [docs]( http://typeorm.io/#/supported-platforms) ([#1280](https://github.com/typeorm/typeorm/pulls/1280))
* added support for loading sub-relations in via find options ([#1270](https://github.com/typeorm/typeorm/issues/1270))

## 0.1.6

* added support for indices and listeners in embeddeds
* added support for `ON CONFLICT` keyword
* fixed bug with query builder where lazy relations are loaded multiple times when using `leftJoinAndSelect` ([#996](https://github.com/typeorm/typeorm/issues/996))
* fixed bug in all sqlite based drivers that generated wrong uuid columns ([#1128](https://github.com/typeorm/typeorm/issues/1128) and [#1161](https://github.com/typeorm/typeorm/issues/1161))

## 0.1.5

* fixed bug where `findByIds` would return values with an empty array ([#1118](https://github.com/typeorm/typeorm/issues/1118))
* fixed bug in MigrationExecutor that didn't release created query builder ([#1201](https://github.com/typeorm/typeorm/issues/1201))

## 0.1.4

* fixed bug in mysql driver that generated wrong query when using skip ([#1099](https://github.com/typeorm/typeorm/issues/1099))
* added option to create query builder from repository without alias([#1084](https://github.com/typeorm/typeorm/issues/1084))
* fixed bug that made column option "select" unusable ([#1110](https://github.com/typeorm/typeorm/issues/1110))
* fixed bug that generated mongodb projects what don't work ([#1119](https://github.com/typeorm/typeorm/issues/1119))

## 0.1.3

* added support for `sql.js`. To use it you just need to install `npm i sql.js` and use `sqljs` as driver type ([#894](https://github.com/typeorm/typeorm/pull/894)).
* added explicit require() statements for drivers ([#1143](https://github.com/typeorm/typeorm/pull/1143))
* fixed bug where wrong query is generated with multiple primary keys ([#1146](https://github.com/typeorm/typeorm/pull/1146))
* fixed bug for oracle driver where connect method was wrong ([#1177](https://github.com/typeorm/typeorm/pull/1177))

## 0.1.2

* sqlite now supports relative database file paths ([#798](https://github.com/typeorm/typeorm/issues/798) and [#799](https://github.com/typeorm/typeorm/issues/799))
* fixed bug with not properly working `update` method ([#1037](https://github.com/typeorm/typeorm/issues/1037), [#1042](https://github.com/typeorm/typeorm/issues/1042))
* fixed bug with replication support ([#1035](https://github.com/typeorm/typeorm/pull/1035))
* fixed bug with wrong embedded column names being generated ([#969](https://github.com/typeorm/typeorm/pull/969)) 
* added support for caching in respositories ([#1057](https://github.com/typeorm/typeorm/issues/1057))
* added support for the `citext` column type for postgres ([#1075](https://github.com/typeorm/typeorm/pull/1075))

## 0.1.1

* added support for `pg-native` for postgres (#975). To use it you just need to install `npm i pg-native` and it will be picked up automatically.
* now Find Options support `-1` and `1` for `DESC` and `ASC` values. This is better user experience for MongoDB users. 
* now inheritances in embeddeds are supported (#966).
* `isArray: boolean` in `ColumnOptions` is deprecated. Use `array: boolean` instead.
* deprecated `removeById` method, now use `deleteById` method instead.
* added `insert` and `delete` methods into repository and entity manager.
* fixed multiple issues with `update`, `updateById` and `removeById` methods in repository and entity manager. Now they do not use `save` and `remove` methods anymore - instead they are using QueryBuilder to build and execute their queries.
* now `save` method can accept partial entities.
* removed opencollective dependency.
* fixed issues with bulk entity insertions.
* find* methods now can find by embed conditions.
* fixed issues with multiple schema support, added option to `@JoinTable` to support schema and database.
* multiple small bugfixes.

## 0.1.0

#### BREAKING CHANGES

* `Table`, `AbstractTable`, `ClassTableChild`, `ClosureTable`, `EmbeddableTable`, `SingleTableChild` deprecated  decorators were removed. Use `Entity`, `ClassEntityChild`, `ClosureEntity`, `SingleEntityChild` decorators instead.
* `EntityManager#create`, `Repository#create`, `EntityManager#preload`, `Repository#preload`, `EntityManager#merge`, `Repository#merge` methods now accept `DeepPartial<Entity>` instead of `Object`.
*  `EntityManager#merge`, `Repository#merge` methods first argument is now an entity where to need to merge all given entity-like objects.
* changed `find*` repository methods. Now conditions are `Partial<Entity>` type.
* removed `FindOptions` interface and introduced two new interfaces: `FindOneOptions` and `FindManyOptions` - each for its own `findOne*` or `find*` methods.
* dropped out some of options of `FindOptions`. Use `QueryBuilder` instead. However, added  few new options as well.
* deprecated method `addParameters` has been removed from `QueryBuilder`. Use `setParameters` instead.
* removed `setMaxResults`, `setFirstResult` methods in `QueryBuilder`. Use `take` and `skip` methods instead.
* renamed `entityManager` to `manager` in `Connection`, `AbstractRepository` and event objects. `entityManager` property was removed.
* renamed `persist` to `save` in `EntityManager` and `Repository` objects. `persist` method was removed.
* `SpecificRepository` is removed. Use relational query builder functionality instead.
* `transaction` method has been removed from `Repository`. Use `EntityManager#transaction` method instead.
* custom repositories do not support container anymore.
* controller / subscriber / migrations from options tsconfig now appended with a project root directory
* removed naming strategy decorator, naming strategy by name functionality. Now naming strategy should be registered by passing naming strategy instance directly.
* `driver` section in connection options now deprecated. All settings should go directly to connection options root.
* removed `fromTable` from the `QueryBuilder`. Now use regular `from` to select from tables.
* removed `usePool` option from the connection options. Pooling now is always enabled.
* connection options interface has changed and now each platform has its own set of connection options.
* `storage` in sqlite options has been renamed to `database`.
* env variable names for connection were changed (`TYPEORM_DRIVER_TYPE` has been renamed to `TYPEORM_CONNECTION`, some other renaming). More env variable names you can find in `ConnectionOptionsEnvReader` class.
* some api changes in `ConnectionManager` and `createConnection` / `createConnections` methods of typeorm main entrypoint.
* `simple_array` column type now is called `simple-array`
* some column types were removed. Now orm uses column types of underlying database.
* now `number` type in column definitions (like `@Column() likes: number`) maps to `integer` instead of `double`. This is more programmatic design. If you need to store float-pointing values - define a type explicitly.
* `fixedLength` in column options has been removed. Now actual column types can be used, e.g. `@Column("char")` or `@Column("varchar")`.
* `timezone` option has been removed from column options. Now corresponding database types can be used instead.
* `localTimezone` has been removed from the column options.
* `skipSchemaSync` in entity options has been renamed to `skipSync`.
* `setLimit` and `setOffset` in `QueryBuilder` were renamed into `limit` and `offset`.
* `nativeInterface` has been removed from a driver interface and implementations.
* now typeorm works with the latest version of mssql (version 4).
* fixed how orm creates default values for SqlServer - now it creates constraints for it as well.
* migrations interface has changed - now `up` and `down` accept only `QueryRunner`. To use `Connection` and `EntityManager` use properties of `QueryRunner`, e.g. `queryRunner.connection` and `queryRunner.manager`.
* now `update` method in `QueryBuilder` accepts `Partial<Entity>` and property names used in update map are column property names and they are automatically mapped to column names.
* `SpecificRepository` has been removed. Instead new `RelationQueryBuilder` was introduced.
* `getEntitiesAndRawResults` of `QueryBuilder` has been renamed to `getRawAndEntities`.
* in mssql all constraints are now generated using table name in their names - this is fixes issues with duplicate constraint names. 
* now when object is loaded from the database all its columns with null values will be set into entity properties as null.  Also after saving entity with unset properties that will be stored as nulls - their (properties) values will be set to null.
* create and update dates in entities now use date with fractional seconds.
* `@PrimaryGeneratedColumn` decorator now accept generation strategy as first argument (default is `increment`), instead of column type. Column type must be passed in options object, e.g. `@PrimaryGeneratedColumn({ type: "bigint"})`.
* `@PrimaryColumn` now does not accept `generated` parameter in options. Use `@Generated` or `@PrimaryGeneratedColumn` decorators instead.
* Logger interface has changed. Custom logger supply mechanism has changed.
* Now `logging` options in connection options is simple "true", or "all", or list of logging modes can be supplied. 
* removed `driver` section in connection options. Define options right in the connection options section.
* `Embedded` decorator is deprecated now. use `@Column(type => SomeEmbedded)` instead.
* `schemaName` in connection options is removed. Use `schema` instead.
* `TYPEORM_AUTO_SCHEMA_SYNC` env variable is now called `TYPEORM_SYNCHRONIZE`.
* `schemaSync` method in `Connection` has been renamed to `synchronize`.
* `getEntityManager` has been deprecated. Use `getManager` instead.
* `@TransactionEntityManager` is now called `@TransactionManager` now.
* `EmbeddableEntity`, `Embedded`, `AbstractEntity` decorators has been removed. There is no need to use `EmbeddableEntity` and `AbstractEntity` decorators at all - entity will work as expected without them. Instead of `@Embedded(type => X)` decorator now `@Column(type => X)` must be used instead. 
* `tablesPrefix`, `autoSchemaSync`, `autoMigrationsRun`, `dropSchemaOnConnection` options were removed. Use `entityPrefix`, `synchronize`, `migrationsRun`, `dropSchema` options instead.
* removed `persist` method from the `Repository` and `EntityManager`. Use `save` method instead.
* removed `getEntityManager` from `typeorm` namespace. Use `getManager` method instead.
* refactored how query runner works, removed query runner provider
* renamed `TableSchema` into `Table`
* renamed `ColumnSchema` into `TableColumn`
* renamed `ForeignKeySchema` into `TableForeignKey`
* renamed `IndexSchema` into `TableIndex`
* renamed `PrimaryKeySchema` into `TablePrimaryKey`

#### NEW FEATURES

* added `mongodb` support.
* entity now can be saved partially within `update` method.
* added prefix support to embeddeds.
* now embeddeds inside other embeddeds are supported.
* now relations are supported inside embeds.
* now relations for multiple primary keys are generated properly.
* now ormconfig is read from `.env`, `.js`, `.json`, `.yml`, `.xml` formats.
* all database-specific types are supported now.
* now migrations generation in mysql is supported. Use `typeorm migrations:generate` command.
* `getGeneratedQuery` was renamed to `getQuery` in `QueryBuilder`.
* `getSqlWithParameters` was renamed to `getSqlAndParameters` in `QueryBuilder`.
* sql queries are highlighted in console.
* added `@Generated` decorator. It can accept `strategy` option with values `increment` and `uuid`. Default is `increment`. It always generates value for column, except when column defined as `nullable` and user sets `null` value in to column.
* added logging of log-running requests.
* added replication support.
* added custom table schema and database support in `Postgres`, `Mysql` and `Sql Server` drivers. 
* multiple bug fixes.
* added ActiveRecord support (by extending BaseEntity) class
* `Connection` how has `createQueryRunner` that can be used to control database connection and its transaction state
* `QueryBuilder` is abstract now and all different kinds of query builders were created for different query types - `SelectQueryBuilder`, `UpdateQueryBuilder`, `InsertQueryBuilder` and `DeleteQueryBuilder` with individual method available.

## 0.0.11

* fixes [#341](https://github.com/typeorm/typeorm/issues/341) - issue when trying to create a `OneToOne` relation with 
`referencedColumnName` where the relation is not between primary keys


## 0.0.10

* added `ObjectLiteral` and `ObjectType` into main exports
* fixed issue fixes [#345](https://github.com/typeorm/typeorm/issues/345).
* fixed issue with migration not saving into the database correctly.
    Note its a breaking change if you have run migrations before and have records in the database table,
    make sure to apply corresponding changes. More info in [#360](https://github.com/typeorm/typeorm/issues/360) issue.

## 0.0.9

* fixed bug with indices from columns are not being inherited from parent entity [#242](https://github.com/typeorm/typeorm/issues/242)
* added support of UUID primary columns (thanks [@seanski](https://github.com/seanski))
* added `count` method to repository and entity manager (thanks [@aequasi](https://github.com/aequasi))

## 0.0.8

* added complete babel support
* added `clear` method to `Repository` and `EntityManager` which allows to truncate entity table
* exported `EntityRepository` in `typeorm/index`
* fixed issue with migration generation in [#239](https://github.com/typeorm/typeorm/pull/239) (thanks to [@Tobias4872](https://github.com/Tobias4872))
* fixed issue with using extra options with SqlServer [#236](https://github.com/typeorm/typeorm/pull/236) (thanks to [@jmai00](https://github.com/jmai00))
* fixed issue with non-pooled connections [#234](https://github.com/typeorm/typeorm/pull/234) (thanks to [@benny-medflyt](https://github.com/benny-medflyt))
* fixed issues:
[#242](https://github.com/typeorm/typeorm/issues/242),
[#240](https://github.com/typeorm/typeorm/issues/240),
[#204](https://github.com/typeorm/typeorm/issues/204),
[#219](https://github.com/typeorm/typeorm/issues/219),
[#233](https://github.com/typeorm/typeorm/issues/233),
[#234](https://github.com/typeorm/typeorm/issues/234)

## 0.0.7

* added custom entity repositories support
* merged typeorm-browser and typeorm libraries into single package
* added `@Transaction` decorator
* added exports to `typeorm/index` for naming strategies
* added shims for browsers using typeorm in frontend models, also added shim to use typeorm
with class-transformer library on the frontend
* fixed issue when socketPath could not be used with mysql driver (thanks @johncoffee)
* all table decorators are renamed to `Entity` (`Table` => `Entity`, `AbstractTable` => `AbstractEntity`, 
`ClassTableChild` => `ClassEntityChild`, `ClosureTable` => `ClosureEntity`, `EmbeddableTable` => `EmbeddableEntity`, 
`SingleTableChild` => `SingleEntityChild`). This change is required because upcoming versions of orm will work
not only with tables, but also with documents and other database-specific "tables". 
Previous decorator names are deprecated and will be removed in the future.
* added custom repositories support. Example in samples directory.
* cascade remove options has been removed from `@ManyToMany`, `@OneToMany` decorators. Also cascade remove is not possible
from two sides of `@OneToOne` relationship now.
* fixed issues with subscribers and transactions
* typeorm now has translation in chinese (thanks [@brookshi](https://github.com/brookshi))
* added `schemaName` support for postgres database [#152](https://github.com/typeorm/typeorm/issues/152) (thanks [@mingyang91](https://github.com/mingyang91))
* fixed bug when new column was'nt added properly in sqlite [#157](https://github.com/typeorm/typeorm/issues/157)
* added ability to set different types of values for DEFAULT value of the column [#150](https://github.com/typeorm/typeorm/issues/150)
* added ability to use zero, false and empty string values as DEFAULT values in [#189](https://github.com/typeorm/typeorm/pull/189) (thanks to [@Luke265](https://github.com/Luke265))
* fixed bug with junction tables persistence (thanks [@Luke265](https://github.com/Luke265))
* fixed bug regexp in `QueryBuilder` (thanks [@netnexus](https://github.com/netnexus))
* fixed issues [#202](https://github.com/typeorm/typeorm/issues/202), [#203](https://github.com/typeorm/typeorm/issues/203) (thanks to [@mingyang91](https://github.com/mingyang91))
* fixed issues 
[#159](https://github.com/typeorm/typeorm/issues/159), 
[#181](https://github.com/typeorm/typeorm/issues/181), 
[#176](https://github.com/typeorm/typeorm/issues/176), 
[#192](https://github.com/typeorm/typeorm/issues/192), 
[#191](https://github.com/typeorm/typeorm/issues/191), 
[#190](https://github.com/typeorm/typeorm/issues/190), 
[#179](https://github.com/typeorm/typeorm/issues/179), 
[#177](https://github.com/typeorm/typeorm/issues/177), 
[#175](https://github.com/typeorm/typeorm/issues/175),
[#174](https://github.com/typeorm/typeorm/issues/174), 
[#150](https://github.com/typeorm/typeorm/issues/150), 
[#159](https://github.com/typeorm/typeorm/issues/159), 
[#173](https://github.com/typeorm/typeorm/issues/173), 
[#195](https://github.com/typeorm/typeorm/issues/195), 
[#151](https://github.com/typeorm/typeorm/issues/151)

## 0.0.6

* added `JSONB` support for Postgres in #126 (thanks [@CreepGin](https://github.com/CreepGin)@CreepGin)
* fixed in in sqlite query runner in #141 (thanks [@marcinwadon](https://github.com/marcinwadon))
* added shortcut exports for table schema classes in #135 (thanks [@eduardoweiland](https://github.com/eduardoweiland))
* fixed bugs with single table inheritance in #132 (thanks [@eduardoweiland](https://github.com/eduardoweiland))
* fixed issue with `TIME` column in #134 (thanks [@cserron](https://github.com/cserron))
* fixed issue with relation id in #138 (thanks [@mingyang91](https://github.com/mingyang91))
* fixed bug when URL for pg was parsed incorrectly #114 (thanks [@mingyang91](https://github.com/mingyang91))
* fixed bug when embedded is not being updated
* metadata storage now in global variable
* entities are being loaded in migrations and can be used throw the entity manager or their repositories
* migrations now accept `EntityMetadata` which can be used within one transaction
* fixed issue with migration running on windows #140
* fixed bug with with Class Table Inheritance #144

## 0.0.5

* changed `getScalarMany` to `getRawMany` in `QueryBuilder`
* changed `getScalarOne` to `getRawOne` in `QueryBuilder`
* added migrations support

## 0.0.4

* fixed problem when `order by` is used with `limit`
* fixed problem when `decorators-shim.d.ts` exist and does not allow to import decorators (treats like they exist in global)
* fixed Sql Server driver bugs

## 0.0.3

* completely refactored persistence mechanism:
    * added experimental support of `{ nullable: true }` in relations
    * cascade operations should work better now
    * optimized all queries
    * entities with recursive entities should be persisted correctly now
* now `undefined` properties are skipped in the persistence operation, as well as `undefined` relations.
* added platforms abstractions to allow typeorm to work on multiple platforms
* added experimental support of typeorm in the browser
* breaking changes in `QueryBuilder`:
    * `getSingleResult()` renamed to `getOne()`
    * `getResults()` renamed to `getMany()`
    * `getResultsAndCount()` renamed to `getManyAndCount()`
    * in the innerJoin*/leftJoin* methods now no need to specify `ON`
    * in the innerJoin*/leftJoin* methods no longer supports parameters, use `addParameters` or `setParameter` instead.
    * `setParameters` is now works just like `addParameters` (because previous behaviour confused users), 
    `addParameters` now is deprecated
    * `getOne` returns `Promise<Entity|undefined>`
* breaking changes in `Repository` and `EntityManager`:
    * `findOne` and .findOneById` now return `Promise<Entity|undefined>` instead of `Promise<Entity>`
* now typeorm is compiled into `ES5` instead of `ES6` - this allows to run it on older versions of node.js
* fixed multiple issues with dates and utc-related stuff
* multiple bugfixes

## 0.0.2

* lot of API refactorings
* complete support TypeScript 2
* optimized schema creation 
* command line tools
* multiple drivers support
* multiple bugfixes

## 0.0.1

* first stable version, works with TypeScript 1.x<|MERGE_RESOLUTION|>--- conflicted
+++ resolved
@@ -5,7 +5,6 @@
 If we missed a note on some change or you have a questions on migrating from old version, 
 feel free to ask us and community.
 
-<<<<<<< HEAD
 ## 0.2.0 (next: `npm i typeorm@next`)
 
 * completely refactored, improved and optimized persistence process and performance.
@@ -65,7 +64,7 @@
 * fixed `Oracle` issues, now it will be fully maintained as other drivers 
 * implemented migrations functionality in all drivers
 * CLI commands changed from `migrations:create`, `migrations:generate`, `migrations:revert` and `migrations:run` to `migration:create`, `migration:generate`, `migration:revert` and `migration:run`
-=======
+
 ## 0.1.18
 
 * fixed timestamp issues
@@ -73,7 +72,6 @@
 ## 0.1.17
 
 * fixed issue with entity order by applied to update query builder
->>>>>>> d2701f19
 
 ## 0.1.16
 
