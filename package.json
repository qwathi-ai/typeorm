{
  "name": "typeorm",
  "private": true,
  "version": "0.2.34",
  "description": "Data-Mapper ORM for TypeScript, ES7, ES6, ES5. Supports MySQL, PostgreSQL, MariaDB, SQLite, MS SQL Server, Oracle, MongoDB databases.",
  "license": "MIT",
  "readmeFilename": "README.md",
  "author": {
    "name": "Umed Khudoiberdiev",
    "email": "pleerock.me@gmail.com"
  },
  "main": "./index.js",
  "browser": {
    "./browser/driver/aurora-data-api/AuroraDataApiDriver.js": "./browser/platform/BrowserDisabledDriversDummy.js",
    "./browser/driver/cockroachdb/CockroachDriver.js": "./browser/platform/BrowserDisabledDriversDummy.js",
    "./browser/driver/postgres/PostgresDriver.js": "./browser/platform/BrowserDisabledDriversDummy.js",
    "./browser/driver/oracle/OracleDriver.ts": "./browser/platform/BrowserDisabledDriversDummy.js",
    "./browser/driver/sap/SapDriver.ts": "./browser/platform/BrowserDisabledDriversDummy.js",
    "./browser/driver/mysql/MysqlDriver.js": "./browser/platform/BrowserDisabledDriversDummy.js",
    "./browser/driver/sqlserver/SqlServerDriver.ts": "./browser/platform/BrowserDisabledDriversDummy.js",
    "./browser/driver/mongodb/MongoDriver.js": "./browser/platform/BrowserDisabledDriversDummy.js",
    "./browser/driver/mongodb/MongoQueryRunner.js": "./browser/platform/BrowserDisabledDriversDummy.js",
    "./browser/entity-manager/MongoEntityManager.js": "./browser/platform/BrowserDisabledDriversDummy.js",
    "./browser/repository/MongoRepository.js": "./browser/platform/BrowserDisabledDriversDummy.js",
    "./browser/driver/sqlite/SqliteDriver.js": "./browser/platform/BrowserDisabledDriversDummy.js",
    "./browser/driver/better-sqlite3/BetterSqlite3Driver.js": "./browser/platform/BrowserDisabledDriversDummy.js",
    "./browser/util/DirectoryExportedClassesLoader.js": "./browser/platform/BrowserDirectoryExportedClassesLoader.js",
    "./browser/logger/FileLogger.js": "./browser/platform/BrowserFileLoggerDummy.js",
    "./browser/connection/ConnectionOptionsReader.js": "./browser/platform/BrowserConnectionOptionsReaderDummy.js",
    "./browser/connection/options-reader/ConnectionOptionsXmlReader.js": "./browser/platform/BrowserConnectionOptionsReaderDummy.js",
    "./browser/connection/options-reader/ConnectionOptionsYmlReader.js": "./browser/platform/BrowserConnectionOptionsReaderDummy.js",
    "./browser/platform/PlatformTools.js": "./browser/platform/BrowserPlatformTools.js",
    "./index.js": "./browser/index.js"
  },
  "repository": {
    "type": "git",
    "url": "https://github.com/typeorm/typeorm.git"
  },
  "bugs": {
    "url": "https://github.com/typeorm/typeorm/issues"
  },
  "tags": [
    "orm",
    "typescript",
    "typescript-orm",
    "mysql",
    "mysql-orm",
    "postgresql",
    "postgresql-orm",
    "mariadb",
    "mariadb-orm",
    "sqlite",
    "sqlite-orm",
    "sql-server",
    "sql-server-orm",
    "oracle",
    "oracle-orm"
  ],
  "devDependencies": {
<<<<<<< HEAD
    "@types/chai": "^4.1.2",
    "@types/chai-as-promised": "7.1.0",
    "@types/debug": "4.1.2",
    "@types/mocha": "^5.2.6",
    "@types/node": "^9.6.61",
    "@types/rimraf": "^2.0.2",
    "@types/sha.js": "^2.4.0",
    "@types/sinon": "^7.0.8",
    "@types/source-map-support": "^0.4.2",
    "@types/yargs": "^12.0.9",
    "arangojs": "^6.14.1",
    "chai": "^4.2.0",
    "chai-as-promised": "^7.1.1",
    "class-transformer": "^0.2.3",
    "conventional-changelog-angular": "^5.0.3",
    "conventional-changelog-cli": "^2.0.21",
    "del": "^3.0.0",
    "gulp": "^3.9.1",
    "gulp-istanbul": "^1.1.3",
    "gulp-mocha": "^8.0.0",
    "gulp-rename": "^1.2.2",
    "gulp-replace": "^1.0.0",
    "gulp-shell": "^0.6.5",
    "gulp-sourcemaps": "^2.6.5",
    "gulp-tslint": "^8.1.4",
    "gulp-typescript": "^5.0.0",
    "gulpclass": "^0.1.2",
    "hdb-pool": "^0.1.6",
    "husky": "^1.3.1",
    "lint-staged": "^11.0.0",
    "mocha": "^6.1.4",
    "mongodb": "^3.1.13",
    "mssql": "^4.3.2",
    "mysql": "^2.15.0",
    "mysql2": "^1.6.5",
    "pg": "^7.8.1",
    "redis": "^3.1.2",
    "remap-istanbul": "^0.13.0",
    "rimraf": "^2.6.3",
    "sinon": "^7.2.5",
    "sinon-chai": "^3.3.0",
    "source-map-support": "^0.5.10",
    "sql.js": "^1.0.0",
    "sqlite3": "^4.0.9",
    "ts-node": "^8.0.2",
    "tslib": "^1.9.3",
    "tslint": "^5.13.1",
    "typeorm-aurora-data-api-driver": "^1.1.1",
    "typescript": "^3.3.3333"
=======
    "@types/app-root-path": "^1.2.4",
    "@types/chai": "^4.2.15",
    "@types/chai-as-promised": "^7.1.3",
    "@types/debug": "^4.1.5",
    "@types/dotenv": "^8.2.0",
    "@types/js-yaml": "^4.0.0",
    "@types/mkdirp": "^1.0.1",
    "@types/mocha": "^8.2.1",
    "@types/node": "^14.14.31",
    "@types/rimraf": "^3.0.0",
    "@types/sha.js": "^2.4.0",
    "@types/sinon": "^9.0.10",
    "@types/source-map-support": "^0.5.3",
    "@types/xml2js": "^0.4.8",
    "@types/yargs": "^16.0.0",
    "@typescript-eslint/eslint-plugin": "^4.15.2",
    "@typescript-eslint/parser": "^4.15.2",
    "better-sqlite3": "^7.1.2",
    "chai": "^4.3.0",
    "chai-as-promised": "^7.1.1",
    "class-transformer": "^0.4.0",
    "conventional-changelog-angular": "^5.0.12",
    "conventional-changelog-cli": "^2.1.1",
    "del": "^6.0.0",
    "eslint": "^7.20.0",
    "gulp": "^4.0.2",
    "gulp-eslint": "^6.0.0",
    "gulp-istanbul": "^1.1.3",
    "gulp-mocha": "^8.0.0",
    "gulp-rename": "^2.0.0",
    "gulp-replace": "^1.0.0",
    "gulp-shell": "^0.8.0",
    "gulp-sourcemaps": "^3.0.0",
    "gulp-typescript": "^6.0.0-alpha.1",
    "gulpclass": "^0.2.0",
    "husky": "^5.1.1",
    "lint-staged": "^10.5.4",
    "mocha": "^8.3.0",
    "mongodb": "^3.6.4",
    "mssql": "^6.3.1",
    "mysql": "^2.18.1",
    "mysql2": "^2.2.5",
    "oracledb": "^5.1.0",
    "pg": "^8.5.1",
    "pg-query-stream": "^4.0.0",
    "redis": "^3.1.1",
    "remap-istanbul": "^0.13.0",
    "rimraf": "^3.0.2",
    "sinon": "^9.2.4",
    "sinon-chai": "^3.5.0",
    "source-map-support": "^0.5.19",
    "sql.js": "^1.4.0",
    "sqlite3": "^5.0.2",
    "ts-node": "^9.1.1",
    "typeorm-aurora-data-api-driver": "^2.0.0",
    "typescript": "^4.2.2"
  },
  "peerDependencies": {
    "@sap/hana-client": "*",
    "better-sqlite3": "*",
    "hdb-pool": "*",
    "ioredis": "*",
    "ioredis": "*",
    "ioredis/cluster": "*",
    "mongodb": "*",
    "mssql": "*",
    "mysql2": "*",
    "oracledb": "*",
    "pg": "*",
    "pg-native": "*",
    "pg-query-stream": "*",
    "redis": "*",
    "sql.js": "*",
    "sqlite3": "*",
    "typeorm-aurora-data-api-driver": "*"
  },
  "peerDependenciesMeta": {
    "@sap/hana-client": {
      "optional": true
    },
    "better-sqlite3": {
      "optional": true
    },
    "hdb-pool": {
      "optional": true
    },
    "ioredis": {
      "optional": true
    },
    "ioredis": {
      "optional": true
    },
    "ioredis/cluster": {
      "optional": true
    },
    "mongodb": {
      "optional": true
    },
    "mssql": {
      "optional": true
    },
    "mysql2": {
      "optional": true
    },
    "oracledb": {
      "optional": true
    },
    "pg": {
      "optional": true
    },
    "pg-native": {
      "optional": true
    },
    "pg-query-stream": {
      "optional": true
    },
    "redis": {
      "optional": true
    },
    "sql.js": {
      "optional": true
    },
    "sqlite3": {
      "optional": true
    },
    "typeorm-aurora-data-api-driver": {
      "optional": true
    }
>>>>>>> 98c13cf7
  },
  "dependencies": {
    "@sqltools/formatter": "^1.2.2",
    "app-root-path": "^3.0.0",
    "buffer": "^6.0.3",
    "chalk": "^4.1.0",
    "cli-highlight": "^2.1.11",
    "debug": "^4.3.1",
    "dotenv": "^8.2.0",
    "glob": "^7.1.6",
    "js-yaml": "^4.0.0",
    "mkdirp": "^1.0.4",
    "reflect-metadata": "^0.1.13",
    "sha.js": "^2.4.11",
<<<<<<< HEAD
    "xml2js": "^0.4.17",
    "yargonaut": "^1.1.2",
    "yargs": "^13.2.1"
=======
    "tslib": "^2.1.0",
    "xml2js": "^0.4.23",
    "yargonaut": "^1.1.4",
    "yargs": "^16.2.0",
    "zen-observable-ts": "^1.0.0"
>>>>>>> 98c13cf7
  },
  "lint-staged": {
    "*.ts": [
      "eslint --fix",
      "git add"
    ]
  },
  "scripts": {
    "test-ci": "gulp ci-tests",
    "test": "rimraf ./build && tsc && mocha --file ./build/compiled/test/utils/test-setup.js --bail --recursive --timeout 60000 ./build/compiled/test",
    "test-fast": "mocha --file ./build/compiled/test/utils/test-setup.js --bail --recursive --timeout 60000 ./build/compiled/test",
    "compile": "rimraf ./build && tsc",
    "watch": "./node_modules/.bin/tsc -w",
    "package": "gulp package",
    "lint": "eslint -c ./.eslintrc.js src/**/*.ts test/**/*.ts sample/**/*.ts",
    "changelog": "conventional-changelog -p angular -i CHANGELOG.md -s -r 2"
  },
  "bin": {
    "typeorm": "./cli.js"
  },
  "funding": "https://opencollective.com/typeorm",
  "collective": {
    "type": "opencollective",
    "url": "https://opencollective.com/typeorm",
    "logo": "https://opencollective.com/opencollective/logo.txt"
  },
  "nyc": {
    "all": true,
    "cache": false,
    "exclude": [
      "**/*.d.ts"
    ],
    "extension": [
      ".ts"
    ],
    "include": [
      "build/compiled/src/**",
      "src/**"
    ],
    "reporter": "json"
  }
}<|MERGE_RESOLUTION|>--- conflicted
+++ resolved
@@ -57,57 +57,6 @@
     "oracle-orm"
   ],
   "devDependencies": {
-<<<<<<< HEAD
-    "@types/chai": "^4.1.2",
-    "@types/chai-as-promised": "7.1.0",
-    "@types/debug": "4.1.2",
-    "@types/mocha": "^5.2.6",
-    "@types/node": "^9.6.61",
-    "@types/rimraf": "^2.0.2",
-    "@types/sha.js": "^2.4.0",
-    "@types/sinon": "^7.0.8",
-    "@types/source-map-support": "^0.4.2",
-    "@types/yargs": "^12.0.9",
-    "arangojs": "^6.14.1",
-    "chai": "^4.2.0",
-    "chai-as-promised": "^7.1.1",
-    "class-transformer": "^0.2.3",
-    "conventional-changelog-angular": "^5.0.3",
-    "conventional-changelog-cli": "^2.0.21",
-    "del": "^3.0.0",
-    "gulp": "^3.9.1",
-    "gulp-istanbul": "^1.1.3",
-    "gulp-mocha": "^8.0.0",
-    "gulp-rename": "^1.2.2",
-    "gulp-replace": "^1.0.0",
-    "gulp-shell": "^0.6.5",
-    "gulp-sourcemaps": "^2.6.5",
-    "gulp-tslint": "^8.1.4",
-    "gulp-typescript": "^5.0.0",
-    "gulpclass": "^0.1.2",
-    "hdb-pool": "^0.1.6",
-    "husky": "^1.3.1",
-    "lint-staged": "^11.0.0",
-    "mocha": "^6.1.4",
-    "mongodb": "^3.1.13",
-    "mssql": "^4.3.2",
-    "mysql": "^2.15.0",
-    "mysql2": "^1.6.5",
-    "pg": "^7.8.1",
-    "redis": "^3.1.2",
-    "remap-istanbul": "^0.13.0",
-    "rimraf": "^2.6.3",
-    "sinon": "^7.2.5",
-    "sinon-chai": "^3.3.0",
-    "source-map-support": "^0.5.10",
-    "sql.js": "^1.0.0",
-    "sqlite3": "^4.0.9",
-    "ts-node": "^8.0.2",
-    "tslib": "^1.9.3",
-    "tslint": "^5.13.1",
-    "typeorm-aurora-data-api-driver": "^1.1.1",
-    "typescript": "^3.3.3333"
-=======
     "@types/app-root-path": "^1.2.4",
     "@types/chai": "^4.2.15",
     "@types/chai-as-promised": "^7.1.3",
@@ -170,7 +119,6 @@
     "better-sqlite3": "*",
     "hdb-pool": "*",
     "ioredis": "*",
-    "ioredis": "*",
     "ioredis/cluster": "*",
     "mongodb": "*",
     "mssql": "*",
@@ -197,9 +145,6 @@
     "ioredis": {
       "optional": true
     },
-    "ioredis": {
-      "optional": true
-    },
     "ioredis/cluster": {
       "optional": true
     },
@@ -236,7 +181,6 @@
     "typeorm-aurora-data-api-driver": {
       "optional": true
     }
->>>>>>> 98c13cf7
   },
   "dependencies": {
     "@sqltools/formatter": "^1.2.2",
@@ -251,17 +195,11 @@
     "mkdirp": "^1.0.4",
     "reflect-metadata": "^0.1.13",
     "sha.js": "^2.4.11",
-<<<<<<< HEAD
-    "xml2js": "^0.4.17",
-    "yargonaut": "^1.1.2",
-    "yargs": "^13.2.1"
-=======
     "tslib": "^2.1.0",
     "xml2js": "^0.4.23",
     "yargonaut": "^1.1.4",
     "yargs": "^16.2.0",
     "zen-observable-ts": "^1.0.0"
->>>>>>> 98c13cf7
   },
   "lint-staged": {
     "*.ts": [
