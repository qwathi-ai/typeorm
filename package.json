{
  "name": "typeorm",
  "private": true,
<<<<<<< HEAD
  "version": "0.3.0-rc.1",
=======
  "version": "0.2.21",
>>>>>>> 0419d771
  "description": "Data-Mapper ORM for TypeScript, ES7, ES6, ES5. Supports MySQL, PostgreSQL, MariaDB, SQLite, MS SQL Server, Oracle, MongoDB databases.",
  "license": "MIT",
  "readmeFilename": "README.md",
  "author": {
    "name": "Umed Khudoiberdiev",
    "email": "pleerock.me@gmail.com"
  },
  "main": "./index.js",
  "browser": {
    "./browser/driver/postgres/PostgresDriver.js": "./browser/platform/BrowserDisabledDriversDummy.js",
    "./browser/driver/oracle/OracleDriver.ts": "./browser/platform/BrowserDisabledDriversDummy.js",
    "./browser/driver/mysql/MysqlDriver.js": "./browser/platform/BrowserDisabledDriversDummy.js",
    "./browser/driver/sqlserver/SqlServerDriver.ts": "./browser/platform/BrowserDisabledDriversDummy.js",
    "./browser/driver/mongodb/MongoDriver.js": "./browser/platform/BrowserDisabledDriversDummy.js",
    "./browser/driver/mongodb/MongoQueryRunner.js": "./browser/platform/BrowserDisabledDriversDummy.js",
    "./browser/entity-manager/MongoEntityManager.js": "./browser/platform/BrowserDisabledDriversDummy.js",
    "./browser/repository/MongoRepository.js": "./browser/platform/BrowserDisabledDriversDummy.js",
    "./index.js": "./browser/index.js"
  },
  "repository": {
    "type": "git",
    "url": "https://github.com/typeorm/typeorm.git"
  },
  "bugs": {
    "url": "https://github.com/typeorm/typeorm/issues"
  },
  "tags": [
    "orm",
    "typescript",
    "typescript-orm",
    "mysql",
    "mysql-orm",
    "postgresql",
    "postgresql-orm",
    "mariadb",
    "mariadb-orm",
    "sqlite",
    "sqlite-orm",
    "sql-server",
    "sql-server-orm",
    "oracle",
    "oracle-orm"
  ],
  "devDependencies": {
    "@types/chai": "^4.1.2",
    "@types/chai-as-promised": "7.1.0",
    "@types/debug": "4.1.2",
    "@types/mocha": "^5.2.6",
    "@types/node": "^9.6.0",
    "@types/rimraf": "^2.0.2",
    "@types/sinon": "^7.0.8",
    "@types/source-map-support": "^0.4.2",
    "@types/yargs": "^12.0.9",
    "chai": "^4.2.0",
    "chai-as-promised": "^7.1.1",
    "class-transformer": "^0.2.3",
    "conventional-changelog-angular": "^5.0.3",
    "conventional-changelog-cli": "^2.0.21",
    "del": "^3.0.0",
    "gulp": "^4.0.0",
    "gulp-istanbul": "^1.1.3",
    "gulp-mocha": "^6.0.0",
    "gulp-rename": "^1.2.2",
    "gulp-replace": "^1.0.0",
    "gulp-shell": "^0.6.5",
    "gulp-sourcemaps": "^2.6.5",
    "gulp-tslint": "^8.1.4",
    "gulp-typescript": "^5.0.0",
    "gulpclass": "^0.2.0",
    "husky": "^1.3.1",
    "lint-staged": "^8.1.4",
    "mocha": "^6.1.4",
    "mongodb": "^3.1.13",
    "mssql": "^4.3.2",
    "mysql": "^2.15.0",
    "mysql2": "^1.6.5",
    "pg": "^7.8.1",
    "redis": "^2.8.0",
    "remap-istanbul": "^0.13.0",
    "rimraf": "^2.6.3",
    "sinon": "^7.2.5",
    "sinon-chai": "^3.3.0",
    "source-map-support": "^0.5.10",
    "sql.js": "^1.0.0",
    "sqlite3": "^4.0.9",
    "ts-node": "^8.0.2",
    "tslint": "^5.13.1",
    "typeorm-aurora-data-api-driver": "^1.1.1",
    "typescript": "^3.3.3333"
  },
  "dependencies": {
<<<<<<< HEAD
    "@types/zen-observable": "^0.8.0",
    "app-root-path": "^2.0.1",
=======
    "app-root-path": "^3.0.0",
>>>>>>> 0419d771
    "buffer": "^5.1.0",
    "chalk": "^2.4.2",
    "cli-highlight": "^2.0.0",
    "debug": "^4.1.1",
    "dotenv": "^6.2.0",
    "glob": "^7.1.2",
    "js-yaml": "^3.13.1",
    "mkdirp": "^0.5.1",
    "reflect-metadata": "^0.1.13",
    "tslib": "^1.9.0",
    "xml2js": "^0.4.17",
    "yargonaut": "^1.1.2",
    "yargs": "^13.2.1",
    "zen-observable": "^0.8.9"
  },
  "lint-staged": {
    "*.ts": [
      "tslint --fix",
      "git add"
    ]
  },
  "scripts": {
    "test-ci": "gulp ci-tests",
    "test": "rimraf ./build && tsc && mocha --file ./build/compiled/test/utils/test-setup.js --bail --recursive --timeout 60000 ./build/compiled/test",
    "test-fast": "mocha --file ./build/compiled/test/utils/test-setup.js --bail --recursive --timeout 60000 ./build/compiled/test",
    "compile": "rimraf ./build && tsc",
    "package": "gulp package",
    "lint": "tslint -p .",
    "changelog": "conventional-changelog -p angular -i CHANGELOG.md -s -r 2"
  },
  "bin": {
    "typeorm": "./cli.js"
  },
  "collective": {
    "type": "opencollective",
    "url": "https://opencollective.com/typeorm",
    "logo": "https://opencollective.com/opencollective/logo.txt"
  },
  "nyc": {
    "all": true,
    "cache": false,
    "exclude": [
      "**/*.d.ts"
    ],
    "extension": [
      ".ts"
    ],
    "include": [
      "build/compiled/src/**",
      "src/**"
    ],
    "reporter": "json"
  }
}<|MERGE_RESOLUTION|>--- conflicted
+++ resolved
@@ -1,11 +1,7 @@
 {
   "name": "typeorm",
   "private": true,
-<<<<<<< HEAD
-  "version": "0.3.0-rc.1",
-=======
-  "version": "0.2.21",
->>>>>>> 0419d771
+  "version": "0.3.0-rc.2",
   "description": "Data-Mapper ORM for TypeScript, ES7, ES6, ES5. Supports MySQL, PostgreSQL, MariaDB, SQLite, MS SQL Server, Oracle, MongoDB databases.",
   "license": "MIT",
   "readmeFilename": "README.md",
@@ -97,12 +93,8 @@
     "typescript": "^3.3.3333"
   },
   "dependencies": {
-<<<<<<< HEAD
     "@types/zen-observable": "^0.8.0",
-    "app-root-path": "^2.0.1",
-=======
     "app-root-path": "^3.0.0",
->>>>>>> 0419d771
     "buffer": "^5.1.0",
     "chalk": "^2.4.2",
     "cli-highlight": "^2.0.0",
