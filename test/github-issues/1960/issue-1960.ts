import "reflect-metadata";
import {closeTestingConnections, createTestingConnections, reloadTestingDatabases} from "../../utils/test-utils";
import {Connection} from "../../../src";

<<<<<<< HEAD
=======
// TODO: https://dev.mysql.com/doc/refman/8.0/en/server-system-variables.html#sysvar_explicit_defaults_for_timestamp
>>>>>>> 771a2055
describe.skip("github issues > #1960 Migration generator produces duplicated changes", () => {

    let connections: Connection[];
    before(async () => connections = await createTestingConnections({
        entities: [__dirname + "/entity/*{.js,.ts}"],
        enabledDrivers: ["mysql"],
        logging: true
    }));
    beforeEach(() => reloadTestingDatabases(connections));
    after(() => closeTestingConnections(connections));

    it("should not execute any alter queries", () => Promise.all(connections.map(async function(connection) {
        const sqlInMemory = await connection.driver.createSchemaBuilder().log();
        console.log(sqlInMemory);
        sqlInMemory.upQueries.length.should.be.equal(0);
    })));

});<|MERGE_RESOLUTION|>--- conflicted
+++ resolved
@@ -2,24 +2,19 @@
 import {closeTestingConnections, createTestingConnections, reloadTestingDatabases} from "../../utils/test-utils";
 import {Connection} from "../../../src";
 
-<<<<<<< HEAD
-=======
 // TODO: https://dev.mysql.com/doc/refman/8.0/en/server-system-variables.html#sysvar_explicit_defaults_for_timestamp
->>>>>>> 771a2055
 describe.skip("github issues > #1960 Migration generator produces duplicated changes", () => {
 
     let connections: Connection[];
     before(async () => connections = await createTestingConnections({
         entities: [__dirname + "/entity/*{.js,.ts}"],
         enabledDrivers: ["mysql"],
-        logging: true
     }));
     beforeEach(() => reloadTestingDatabases(connections));
     after(() => closeTestingConnections(connections));
 
     it("should not execute any alter queries", () => Promise.all(connections.map(async function(connection) {
         const sqlInMemory = await connection.driver.createSchemaBuilder().log();
-        console.log(sqlInMemory);
         sqlInMemory.upQueries.length.should.be.equal(0);
     })));
 
