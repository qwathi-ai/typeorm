import "reflect-metadata";
import {expect} from "chai";
import {Connection} from "../../../../src/connection/Connection";
import {Post} from "./entity/Post";
import {Category} from "./entity/Category";
import {closeTestingConnections, createTestingConnections, reloadTestingDatabases} from "../../../utils/test-utils";

describe("persistence > one-to-many", function() {

    // -------------------------------------------------------------------------
    // Setup
    // -------------------------------------------------------------------------

    let connections: Connection[];
    before(() => {
        return createTestingConnections({
            entities: [Post, Category],
        }).then(all => connections = all);
    });
    after(() => closeTestingConnections(connections));
    beforeEach(() => reloadTestingDatabases(connections));

    // -------------------------------------------------------------------------
    // Specifications
    // -------------------------------------------------------------------------

    it("should add exist element to exist object with empty one-to-many relation and save it", () => Promise.all(connections.map(async connection => {

        const postRepository = connection.getRepository(Post);
        const categoryRepository = connection.getRepository(Category);

        const newCategory = categoryRepository.create();
        newCategory.name = "Animals";
        await categoryRepository.save(newCategory);

        const newPost = postRepository.create();
        newPost.title = "All about animals";
        await postRepository.save(newPost);

        newPost.categories = [newCategory];
        await postRepository.save(newPost);

        const loadedPost = await postRepository.findOne(newPost.id, { relations: ["categories"] });
        expect(loadedPost!).not.to.be.undefined;
        expect(loadedPost!.categories).not.to.be.undefined;
        expect(loadedPost!.categories![0]).not.to.be.undefined;

    })));

    it("should add exist element to new object with empty one-to-many relation and save it", () => Promise.all(connections.map(async connection => {
        const postRepository = connection.getRepository(Post);
        const categoryRepository = connection.getRepository(Category);

        const newCategory = categoryRepository.create();
        newCategory.name = "Animals";
        await categoryRepository.save(newCategory);

        const newPost = postRepository.create();
        newPost.title = "All about animals";
        newPost.categories = [newCategory];
        await postRepository.save(newPost);

        const loadedPost = await postRepository.findOne(newPost.id, { relations: ["categories"] });
        expect(loadedPost).not.to.be.undefined;
        expect(loadedPost!.categories).not.to.be.undefined;
        expect(loadedPost!.categories![0]).not.to.be.undefined;
    })));

    it("should remove exist element from one-to-many relation and save it", () => Promise.all(connections.map(async connection => {
        const postRepository = connection.getRepository(Post);
        const categoryRepository = connection.getRepository(Category);

        const firstNewCategory = categoryRepository.create();
        firstNewCategory.name = "Animals";
        await categoryRepository.save(firstNewCategory);

        const secondNewCategory = categoryRepository.create();
        secondNewCategory.name = "Insects";
        await categoryRepository.save(secondNewCategory);

        const newPost = postRepository.create();
        newPost.title = "All about animals";
        await postRepository.save(newPost);

        newPost.categories = [firstNewCategory, secondNewCategory];
        await postRepository.save(newPost);

        newPost.categories = [firstNewCategory];
        await postRepository.save(newPost);

<<<<<<< HEAD
        const loadedPost = await postRepository.findOne(1, {
            relations: ["categories"],
=======
        const loadedPost = await postRepository.findOne(newPost.id, {
            join: {
                alias: "post",
                innerJoinAndSelect: {
                    categories: "post.categories"
                }
            }
>>>>>>> 32671456
        });
        expect(loadedPost).not.to.be.undefined;
        expect(loadedPost!.categories).not.to.be.undefined;
        expect(loadedPost!.categories![0]).not.to.be.undefined;
        expect(loadedPost!.categories![1]).to.be.undefined;
    })));

    it("should remove all elements from one-to-many relation and save it", () => Promise.all(connections.map(async connection => {
        const postRepository = connection.getRepository(Post);
        const categoryRepository = connection.getRepository(Category);

        let firstNewCategory = categoryRepository.create();
        firstNewCategory.name = "Animals";
        await categoryRepository.save(firstNewCategory);

        let secondNewCategory = categoryRepository.create();
        secondNewCategory.name = "Insects";
        await categoryRepository.save(secondNewCategory);

        let newPost = postRepository.create();
        newPost.title = "All about animals";
        await postRepository.save(newPost);

        newPost.categories = [firstNewCategory, secondNewCategory];
        await postRepository.save(newPost);

        newPost.categories = [];
        await postRepository.save(newPost);

<<<<<<< HEAD
        const loadedPost = await postRepository.findOne(1, {
            relations: ["categories"],
=======
        const loadedPost = await postRepository.findOne(newPost.id, {
            join: {
                alias: "post",
                leftJoinAndSelect: {
                    categories: "post.categories"
                }
            }
>>>>>>> 32671456
        });
        expect(loadedPost).not.to.be.undefined;
        expect(loadedPost!.categories).to.be.eql([]);
    })));

    it("set relation to null (elements exist there) from one-to-many relation and save it", () => Promise.all(connections.map(async connection => {
        const postRepository = connection.getRepository(Post);
        const categoryRepository = connection.getRepository(Category);

        let firstNewCategory = categoryRepository.create();
        firstNewCategory.name = "Animals";
        await categoryRepository.save(firstNewCategory);

        let secondNewCategory = categoryRepository.create();
        secondNewCategory.name = "Insects";
        await categoryRepository.save(secondNewCategory);

        let newPost = postRepository.create();
        newPost.title = "All about animals";
        await postRepository.save(newPost);

        newPost.categories = [firstNewCategory, secondNewCategory];
        await postRepository.save(newPost);

        newPost.categories = null;
        await postRepository.save(newPost);

<<<<<<< HEAD
        const loadedPost = (await postRepository.findOne(1, {
            relations: ["categories"]
=======
        const loadedPost = (await postRepository.findOne(newPost.id, {
            join: {
                alias: "post",
                leftJoinAndSelect: {
                    categories: "post.categories"
                }
            }
>>>>>>> 32671456
        }))!;
        expect(loadedPost).not.to.be.undefined;
        expect(loadedPost.categories).to.be.eql([]);
    })));

});<|MERGE_RESOLUTION|>--- conflicted
+++ resolved
@@ -88,18 +88,8 @@
         newPost.categories = [firstNewCategory];
         await postRepository.save(newPost);
 
-<<<<<<< HEAD
-        const loadedPost = await postRepository.findOne(1, {
+        const loadedPost = await postRepository.findOne(newPost.id, {
             relations: ["categories"],
-=======
-        const loadedPost = await postRepository.findOne(newPost.id, {
-            join: {
-                alias: "post",
-                innerJoinAndSelect: {
-                    categories: "post.categories"
-                }
-            }
->>>>>>> 32671456
         });
         expect(loadedPost).not.to.be.undefined;
         expect(loadedPost!.categories).not.to.be.undefined;
@@ -129,18 +119,8 @@
         newPost.categories = [];
         await postRepository.save(newPost);
 
-<<<<<<< HEAD
-        const loadedPost = await postRepository.findOne(1, {
+        const loadedPost = await postRepository.findOne(newPost.id, {
             relations: ["categories"],
-=======
-        const loadedPost = await postRepository.findOne(newPost.id, {
-            join: {
-                alias: "post",
-                leftJoinAndSelect: {
-                    categories: "post.categories"
-                }
-            }
->>>>>>> 32671456
         });
         expect(loadedPost).not.to.be.undefined;
         expect(loadedPost!.categories).to.be.eql([]);
@@ -168,18 +148,8 @@
         newPost.categories = null;
         await postRepository.save(newPost);
 
-<<<<<<< HEAD
-        const loadedPost = (await postRepository.findOne(1, {
+        const loadedPost = (await postRepository.findOne(newPost.id, {
             relations: ["categories"]
-=======
-        const loadedPost = (await postRepository.findOne(newPost.id, {
-            join: {
-                alias: "post",
-                leftJoinAndSelect: {
-                    categories: "post.categories"
-                }
-            }
->>>>>>> 32671456
         }))!;
         expect(loadedPost).not.to.be.undefined;
         expect(loadedPost.categories).to.be.eql([]);
