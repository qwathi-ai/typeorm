--- conflicted
+++ resolved
@@ -7,11 +7,8 @@
 import {RelationMetadata} from "../../metadata/RelationMetadata";
 import {OrmUtils} from "../../util/OrmUtils";
 import {QueryExpressionMap} from "../QueryExpressionMap";
-<<<<<<< HEAD
+import {EntityMetadata} from "../../metadata/EntityMetadata";
 import {abbreviate} from "../../util/StringUtils";
-=======
-import {EntityMetadata} from "../../metadata/EntityMetadata";
->>>>>>> 9fa52b11
 
 /**
  * Transforms raw sql results returned from the database into entity object.
@@ -114,13 +111,8 @@
             if (metadata.childEntityMetadatas.length > 0 && metadata.childEntityMetadatas.map(metadata => metadata.target).indexOf(column.target) !== -1)
                 return;
 
-<<<<<<< HEAD
             const value = rawResults[0][this.buildColumnAlias(alias.name, column.databaseName)];
-            if (value === undefined || column.isVirtual || column.isParentId || column.isDiscriminator)
-=======
-            const value = rawResults[0][alias.name + "_" + column.databaseName];
             if (value === undefined || column.isVirtual)
->>>>>>> 9fa52b11
                 return;
 
             // if user does not selected the whole entity or he used partial selection and does not select this particular column
@@ -132,21 +124,6 @@
             if (value !== null) // we don't mark it as has data because if we will have all nulls in our object - we don't need such object
                 hasData = true;
         });
-<<<<<<< HEAD
-
-        if (metadata.parentEntityMetadata) { // todo: revisit
-            metadata.parentEntityMetadata.columns.forEach(column => {
-                const value = rawResults[0]["parentIdColumn_" + this.buildColumnAlias(metadata.parentEntityMetadata.tableName, column.databaseName)];
-                if (value === undefined || column.isVirtual || column.isParentId || column.isDiscriminator)
-                    return;
-
-                column.setEntityValue(entity, this.driver.prepareHydratedValue(value, column));
-                if (value !== null) // we don't mark it as has data because if we will have all nulls in our object - we don't need such object
-                    hasData = true;
-            });
-        }
-=======
->>>>>>> 9fa52b11
         return hasData;
     }
 
