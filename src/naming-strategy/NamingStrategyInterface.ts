import {Table} from "../schema-builder/table/Table";

/**
 * Naming strategy defines how auto-generated names for such things like table name, or table column gonna be
 * generated.
 */
export interface NamingStrategyInterface {

    /**
     * Naming strategy name.
     */
    name?: string;

    /**
     * Normalizes table name.
     *
     * @param targetName Name of the target entity that can be used to generate a table name.
     * @param userSpecifiedName For example if user specified a table name in a decorator, e.g. @Entity("name")
     */
    tableName(targetName: string, userSpecifiedName: string|undefined): string;

    /**
     * Creates a table name for a junction table of a closure table.
     *
     * @param originalClosureTableName Name of the closure table which owns this junction table.
     */
    closureJunctionTableName(originalClosureTableName: string): string;

    /**
     * Gets the table's column name from the given property name.
     */
    columnName(propertyName: string, customName: string|undefined, embeddedPrefixes: string[]): string;

    /**
     * Gets the table's relation name from the given property name.
     */
    relationName(propertyName: string): string;

    /**
     * Gets the table's primary key name from the given table name and column names.
     */
    primaryKeyName(tableOrName: Table|string, columnNames: string[]): string;

    /**
     * Gets the table's unique constraint name from the given table name and column names.
     */
    uniqueConstraintName(tableOrName: Table|string, columnNames: string[]): string;

    /**
     * Gets the relation constraint (UNIQUE or UNIQUE INDEX) name from the given table name, column names
     * and WHERE condition, if UNIQUE INDEX used.
     */
    relationConstraintName(tableOrName: Table|string, columnNames: string[], where?: string): string;

    /**
     * Gets the table's default constraint name from the given table name and column name.
     */
    defaultConstraintName(tableOrName: Table|string, columnName: string): string;

    /**
     * Gets the name of the foreign key.
     */
    foreignKeyName(tableOrName: Table|string, columnNames: string[], referencedTablePath?: string, referencedColumnNames?: string[]): string;

    /**
     * Gets the name of the index - simple and compose index.
     */
    indexName(tableOrName: Table|string, columns: string[], where?: string): string;

    /**
     * Gets the name of the check constraint.
     */
    checkConstraintName(tableOrName: Table|string, expression: string): string;

    /**
     * Gets the name of the exclusion constraint.
     */
    exclusionConstraintName(tableOrName: Table|string, expression: string): string;

    /**
     * Gets the name of the join column used in the one-to-one and many-to-one relations.
     */
    joinColumnName(relationName: string, referencedColumnName: string): string;

    /**
     * Gets the name of the join table used in the many-to-many relations.
     */
    joinTableName(firstTableName: string,
                  secondTableName: string,
                  firstPropertyName: string,
                  secondPropertyName: string): string;

    /**
     * Columns in join tables can have duplicate names in case of self-referencing.
     * This method provide a resolution for such column names.
     */
    joinTableColumnDuplicationPrefix(columnName: string, index: number): string;

    /**
     * Gets the name of the column used for columns in the junction tables.
     *
     * The reverse?:boolean parameter denotes if the joinTableColumnName is called for the junctionColumn (false)
     * or the inverseJunctionColumns (true)
     */
    joinTableColumnName(tableName: string, propertyName: string, columnName?: string): string;

    /**
     * Gets the name of the column used for columns in the junction tables from the invers side of the relationship.
     */
    joinTableInverseColumnName(tableName: string, propertyName: string, columnName?: string): string;

    /**
     * Adds globally set prefix to the table name.
     * This method is executed no matter if prefix was set or not.
     * Table name is either user's given table name, either name generated from entity target.
     * Note that table name comes here already normalized by #tableName method.
     */
    prefixTableName(prefix: string, tableName: string): string;

    /**
     * Gets the name of the alias used for relation joins.
     */
    eagerJoinRelationAlias(alias: string, propertyPath: string): string;
<<<<<<< HEAD
 }
=======
}
>>>>>>> 0419d771
<|MERGE_RESOLUTION|>--- conflicted
+++ resolved
@@ -121,8 +121,4 @@
      * Gets the name of the alias used for relation joins.
      */
     eagerJoinRelationAlias(alias: string, propertyPath: string): string;
-<<<<<<< HEAD
- }
-=======
-}
->>>>>>> 0419d771
+ }